--- conflicted
+++ resolved
@@ -1,20 +1,15 @@
 package policyd
 
 import (
-<<<<<<< HEAD
 	"fmt"
 	"sync"
-=======
 	"context"
 	"encoding/gob"
 	"errors"
-	"fmt"
 	"net"
 	"os"
 	"os/signal"
-	"sync"
 	"syscall"
->>>>>>> d8686bfe
 	"time"
 
 	"execray.tracer/pkg/ipc"
@@ -24,22 +19,8 @@
 
 // PolicyEngine is the central daemon that oversees all policies and workers.
 type PolicyEngine struct {
-<<<<<<< HEAD
-	Workers    map[string]*PolicyEngineWorker // Changed to string keys for policy IDs
-	Pids       sync.Map
-	workerMu   sync.RWMutex
-	log        *logrus.Logger
 	loader     *PolicyLoader
 	ConfigPath string
-}
-
-// NewPolicyEngine creates and initializes the main policy engine.
-func NewPolicyEngine(configPath string) *PolicyEngine {
-	engine := &PolicyEngine{
-		Workers:    make(map[string]*PolicyEngineWorker),
-		log:        logrus.New(),
-		ConfigPath: configPath,
-=======
 	Workers  map[uint64]*PolicyEngineWorker
 	Pids     sync.Map
 	workerMu sync.RWMutex
@@ -52,7 +33,6 @@
 }
 
 func (d *PolicyEngine) Serve() error {
-
 	ctx, cancel := context.WithCancel(context.Background())
 	g, gCtx := errgroup.WithContext(ctx)
 	defer cancel()
@@ -91,6 +71,7 @@
 
 	return nil
 }
+
 func (d *PolicyEngine) Close() error {
 	var errs []error
 
@@ -103,6 +84,7 @@
 
 	return errors.Join(errs...)
 }
+
 func (d *PolicyEngine) processCommands(ctx context.Context) error {
 	d.log.Info("Command Processor started, waiting for commands...")
 	for {
@@ -293,19 +275,21 @@
 
 // NewPolicyEngine creates and initializes the main policy engine.
 func NewPolicyEngine() *PolicyEngine {
-	return &PolicyEngine{
+	engine := &PolicyEngine{
 		Workers:             make(map[uint64]*PolicyEngineWorker),
 		log:                 logrus.New(),
 		commandChannelRead:  make(chan ipc.Command),
 		commandChannelWrite: make(chan ipc.CommandResponse),
 		traceEventsChannel:  make(chan ipc.BpfSyscallEvent, 256),
->>>>>>> d8686bfe
-	}
-
+    Workers:    make(map[string]*PolicyEngineWorker),
+		log:        logrus.New(),
+		ConfigPath: configPath,
+	}
+  if configPath != "" {
+		engine.loader = NewPolicyLoader(configPath)
+	}
 	// Initialize policy loader if config path is provided
-	if configPath != "" {
-		engine.loader = NewPolicyLoader(configPath)
-	}
+
 
 	return engine
 }
